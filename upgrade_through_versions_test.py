<<<<<<< HEAD
from collections import OrderedDict
import bisect, os, re, subprocess
from distutils.version import LooseVersion

from dtest import Tester, debug
=======
from dtest import Tester, debug, DISABLE_VNODES
>>>>>>> 31b8d240
from tools import *
from assertions import *
from ccmlib.cluster import Cluster
from ccmlib.node import TimeoutError

from tools import ThriftConnection

START_TAG = 'cassandra-1.1.9'
TRUNK_VERSION = '2.1'

class TagSemVer(object):
    """
    Wraps a git tag up with a semver (as LooseVersion)
    """
    tag = None
    semver = None
    maj_min = None
    
    def __init__(self, tag, semver):
        self.tag = 'git:' + tag
        self.semver = LooseVersion(semver)
        self.maj_min = str(self.semver.version[0]) + '.' + str(self.semver.version[1])
    
    def __cmp__(self, other):
        return cmp(self.semver, other.semver)
    
def get_upgrade_path(start_tag=START_TAG, trunk_ver=TRUNK_VERSION, num_patches=2):
    """
    Runs "git tag -l *cassandra-*"
    And returns a list of versions as an upgrade path. Each major.minor version tag will
    include (up to) num_patches patch versions to be tested. These will be from the highest
    patch versions available for that major.minor version.
    """
    tags = subprocess.check_output(
        ["git", "tag", "-l", "*cassandra-*"], cwd=os.environ["CASSANDRA_DIR"])\
        .rstrip()\
        .split('\n')
    
    # bad start tag means you get a ValueError
    tags = tags[tags.index(start_tag):]
    
    wrappers = []
    for t in tags:
        match = re.match('^cassandra-(\d+\.\d+\.\d+)$', t)
        
        if match:
            full = match.group(1)
            bisect.insort(wrappers, TagSemVer(t, full))
    
    # manually add trunk with expected trunk version
    wrappers.append(TagSemVer('trunk', TRUNK_VERSION))
    
    # group by maj.min version
    release_groups = OrderedDict()
    for w in wrappers:
        if release_groups.get(w.maj_min) is None:
            release_groups[w.maj_min] = []

        release_groups[w.maj_min].append(w)
    
    upgrade_path = []
    for release, versions in release_groups.items():
        upgrade_path.extend(
            [ v.tag for v in versions[-num_patches:] ]
        )
    return upgrade_path
    
def get_version_from_build():
    cassandra_dir = os.environ["CASSANDRA_DIR"]
    build = os.path.join(cassandra_dir, 'build.xml')
    with open(build) as f:
        for line in f:
            match = re.search('name="base\.version" value="([0-9.]+)[^"]*"', line)
            if match:
                return LooseVersion(match.group(1))

try:
    current_version = get_version_from_build()
except:
    current_version = versions[-1]

test_versions = get_upgrade_path()
debug("Versions to test: %s" % str(test_versions))

class TestUpgradeThroughVersions(Tester):
    """
    Upgrades a 3-node cluster through each of the above versions.
    If the CASSANDRA_DIR variable is set then upgrade to that version,
    otherwise upgrade all the way to the trunk.
    """

    def __init__(self, *args, **kwargs):
        # Ignore these log patterns:
        self.ignore_log_patterns = [
            # This one occurs if we do a non-rolling upgrade, the node
            # it's trying to send the migration to hasn't started yet,
            # and when it does, it gets replayed and everything is fine.
            r'Can\'t send migration request: node.*is down',
        ]
        # Force cluster options that are common among versions:
        kwargs['cluster_options'] = {'partitioner':'org.apache.cassandra.dht.RandomPartitioner'}
        Tester.__init__(self, *args, **kwargs)

    def setUp(self):
        # Forcing cluster version on purpose
        os.environ['CASSANDRA_VERSION'] = test_versions[0]
        super(TestUpgradeThroughVersions, self).setUp()

    def upgrade_test(self):
        self.upgrade_scenario(check_counters=False)

    def upgrade_test_mixed(self):
        """Only upgrade part of the cluster, so we have mixed versions part way through."""
        self.upgrade_scenario(check_counters=False, mixed_version=True)

    def upgrade_scenario(self, mixed_version=False, check_counters=True, flush=True):
        # Record the rows we write as we go:
        self.row_values = set()
        self.counter_val = 0
        cluster = self.cluster

        # Start with 3 node cluster
        debug('Creating cluster (%s)' % test_versions[0])
        cluster.populate(3)
        cluster.start()
        node1, node2, node3 = cluster.nodelist()
        self.node2 = node2

        self._create_schema()

        # node1.stress(['--operation=INSERT','--family-type=Standard','--num-keys=10000','--create-index=KEYS','--compression=SnappyCompressor','--compaction-strategy=LeveledCompactionStrategy'])
        
        self._write_values()
        self._increment_counter_value()

        # upgrade through versions
        for version in test_versions[1:]:
            if mixed_version:
                for num, node in enumerate(self.cluster.nodelist()):
                    self.upgrade_to_version(version, mixed_version=True, nodes=(node,), 
                                            check_counters=check_counters, flush=flush)
                    node.nodetool('upgradesstables')
                    debug('Successfully upgraded %d of %d nodes to %s' % 
                          (num+1, len(self.cluster.nodelist()), version))
            else:
                self.upgrade_to_version(version, check_counters=check_counters, flush=flush)
            debug('All nodes successfully upgraded to %s' % version)

        cluster.stop()

    def upgrade_to_version(self, version, mixed_version=False, nodes=None, check_counters=True, flush=True):
        """Upgrade Nodes - if *mixed_version* is True, only upgrade those nodes
        that are specified by *nodes*, otherwise ignore *nodes* specified
        and upgrade all nodes.
        """
        debug('Upgrading to ' + version)
        if not mixed_version:
            nodes = self.cluster.nodelist()

        # Shutdown nodes
        for node in nodes:
            debug('Prepping node for shutdown: ' + node.name)
            if flush:
                node.flush()
        
        for node in nodes:
            debug('Shutting down node: ' + node.name)
            if flush:
                node.drain()
                node.watch_log_for("DRAINED")
            node.stop(wait_other_notice=False)

        if not DISABLE_VNODES and version >= "1.2":
            self.cluster.set_configuration_options(values={
                'initial_token': None, 
                'num_tokens': 256})

        # Update Cassandra Directory
        for node in nodes:
            node.set_cassandra_dir(cassandra_version=version)
            debug("Set new cassandra dir for %s: %s" % (node.name, node.get_cassandra_dir()))
        self.cluster.set_cassandra_dir(cassandra_version=version)

        # Restart nodes on new version
        for node in nodes:
            debug('Starting %s on new version (%s)' % (node.name, version))
            # Setup log4j / logback again (necessary moving from 2.0 -> 2.1):
            node.set_log_level("INFO")
            node.start(wait_other_notice=True)
            if not mixed_version:
                node.nodetool('upgradesstables')

        if not DISABLE_VNODES and version >= "1.2" and not mixed_version:
            debug("Running shuffle")
            self.node2.shuffle("create")
            self.node2.shuffle("en")

        
        for node in nodes:
            debug('Checking %s ...' % (node.name))
            if not mixed_version:
                self._write_values()
            self._check_values()

        debug('upgrade.cf should have %d total rows' % (len(self.row_values)))
            
        self._increment_counter_value()
        if check_counters:
            self._check_counter_values()
        
        if not mixed_version:
            # Check we can bootstrap a new node on the upgraded cluster:
            debug("Adding a node to the cluster")
            self.cluster.set_cassandra_dir(cassandra_version=version)
            nnode = new_node(self.cluster, remote_debug_port=str(2000+len(self.cluster.nodes)))
            nnode.start(no_wait=False)
            self._check_values()
            if check_counters:
                self._check_counter_values()
                    
    def _create_schema(self):
        cursor = self.patient_cql_connection(self.node2).cursor()
        
        # DDL for C* 1.1 :
        cursor.execute("""CREATE KEYSPACE upgrade WITH strategy_class = 'SimpleStrategy' 
        AND strategy_options:replication_factor = 2;""")

        cursor.execute('use upgrade')
        cursor.execute('CREATE TABLE cf ( k int PRIMARY KEY , v text )')
        cursor.execute('CREATE INDEX vals ON cf (v)')
        cursor.execute("CREATE TABLE countertable ( "
                                      "k text PRIMARY KEY, "
                                      "c counter) WITH "
                                      "default_validation=CounterColumnType;")

    def _write_values(self, num=100, consistency_level='ALL'):
        cursor = self.patient_cql_connection(self.node2).cursor()
        cursor.execute("use upgrade")
        for i in xrange(num):
            x = len(self.row_values) + 1
            cursor.execute("UPDATE cf SET v='%d' WHERE k=%d" % (x,x))
            self.row_values.add(x)

    def _check_values(self, consistency_level='ALL'):
        for node in self.cluster.nodelist():
            cursor = self.patient_cql_connection(node).cursor()
            cursor.execute("use upgrade")
            for x in self.row_values:
                cursor.execute("SELECT k,v FROM cf WHERE k=%d" % x, consistency_level=consistency_level)
                k,v = cursor.fetchone()
                self.assertEqual(x, k)
                self.assertEqual(str(x), v)

    def _increment_counter_value(self):
        debug("incrementing counter...")
        cursor = self.patient_cql_connection(self.node2).cursor()
        cursor.execute("use upgrade;")
        update_counter_query = ("UPDATE countertable SET c = c + 1 WHERE k='www.datastax.com'")
        cursor.execute( update_counter_query )
        self.counter_val += 1

    def _check_counter_values(self):
        debug("Checking counter values...")
        cursor = self.patient_cql_connection(self.node2).cursor()
        cursor.execute("use upgrade;")
        cursor.execute("SELECT c from countertable;")
        res = cursor.fetchall()[0][0]
        assert res == self.counter_val, "Counter not at expected value."
<|MERGE_RESOLUTION|>--- conflicted
+++ resolved
@@ -1,18 +1,10 @@
-<<<<<<< HEAD
 from collections import OrderedDict
 import bisect, os, re, subprocess
 from distutils.version import LooseVersion
-
-from dtest import Tester, debug
-=======
 from dtest import Tester, debug, DISABLE_VNODES
->>>>>>> 31b8d240
 from tools import *
 from assertions import *
-from ccmlib.cluster import Cluster
-from ccmlib.node import TimeoutError
-
-from tools import ThriftConnection
+
 
 START_TAG = 'cassandra-1.1.9'
 TRUNK_VERSION = '2.1'
@@ -82,11 +74,6 @@
             match = re.search('name="base\.version" value="([0-9.]+)[^"]*"', line)
             if match:
                 return LooseVersion(match.group(1))
-
-try:
-    current_version = get_version_from_build()
-except:
-    current_version = versions[-1]
 
 test_versions = get_upgrade_path()
 debug("Versions to test: %s" % str(test_versions))
